# Login Providers

**YData Fabric** offers a flexible and secure authentication system, allowing users to log in using a
variety of trusted identity providers. This technical documentation provides a comprehensive guide to
<<<<<<< HEAD
configuring and managing login providers for **YData Fabric**, including Google, Microsoft, Amazon Cognito and Github.
=======
configuring and managing login providers for **YData Fabric**, including Google, Microsoft, and Amazon Cognito.
>>>>>>> 18625ac8
By leveraging these providers, users can benefit from seamless and secure access to **YData Fabric**, ensuring a smooth and efficient user experience.

## Google
1. Open the ^^[Google Cloud Console](https://console.cloud.google.com/)^^.
2. At the top-left, click **Menu**>**APIs & Services**>**Credentials**.
3. Click **Create Credentials**>**OAuth client ID**.
4. Click **Application type**>**Web application**.
5. In the "Name" field, type a name for the credential. This name is only shown in the Cloud Console.
6. Leave the “**Authorized JavaScript origins”** empty**.**
    Add a new “**Authorized redirect URIs**” with the platform endpoint with a suffix `*/dex/callback*`
    For the provided example:

    === "If you are using the **DNS Public Endpoint**"

        ![Google custom domain dns](../../../assets/deployment_security/login_support/google_custom_domain_dns.png){: style="width:40%"}

    === "Or, if you are using the **DNS  Custom Domain**"

        ![Public dns](../../../assets/deployment_security/login_support/google_public_dns.png){: style="width:40%"}

7. Click “Create”
8. Save the following credentials:
    - a. Client ID

        The Client ID for the Web Application
    - b. Client Secret

        The Client Secret for the Web Application
    - c. APP Hosted domain

        `Google supports whitelisting allowed domains when using G Suite`
        For example, for one company with the emails like person@example.com, the APP Hosted domain is example.com

9. Use the credentials as inputs for **YData Fabric**.

You can find more details in ^^[Google's official documentation](https://developers.google.com/workspace/guides/create-credentials#oauth-client-id)^^.

## Microsoft
1. Open the ^^[Azure Portal](https://portal.azure.com/)^^
2. Go to “Entra ID”
3. Click “App registrations”
4. Click “New registration”
5. Choose a name
6. For the supported account types, choose the most appropriated choice for you.
7. For the Redirect URI, choose “Web”, and fill with the platform endpoint with a suffix `*/dex/callback*`.
For the provided example:

    === "If you are using the **DNS Public Endpoint**"

        ![Google custom domain dns](../../../assets/deployment_security/login_support/google_custom_domain_dns.png){: style="width:40%"}

    === "Or, if you are using the **DNS  Custom Domain**"

        ![Public dns](../../../assets/deployment_security/login_support/google_public_dns.png){: style="width:40%"}

8. Click “Register”
9. Go to “Certificates & Secrets”, generate a new secret and save the value **(not the secret id)**. Please choose a large expiration date. This value cannot be changed after the installation of the platform.
10. Go to “Overview” and save the following credentials:
    - a. Client ID

        The Application (client) ID

    - b. Client Secret

        The secret generated in step 9 **(not the secret id)**.

    - c. Tenant ID

        The Directory (tenant) ID

11. Use the credentials as inputs for **YData Fabric**.

### Consent workflow
The admin consent workflow is necessary to configure, so you can access the platform using the app registered above.

1. Open the ^^[Azure Portal](https://portal.azure.com/)^^
2. Go to “Azure Active Directory”
3. Click "Enterprise applications”
4. Open the “Consent and permissions” page → “User consent settings”
5. Check with the AD administrator if an administrator is required to login to the app, or if all users can consent for the apps.
![Consent flow](../../../assets/deployment_security/login_support/msft_consent.png){: style="width:75%"}

### Give access only to a set of users and/or groups
1. In order to give access only to a set of users or groups, open your app and click the link “Managed application in local directory” on the right side:
![Access group/users](../../../assets/deployment_security/login_support/msft_access_users_groups.png){: style="width:100%"}
2. Then, click in “Properties” and enable the **“Assignment required”**
![assigment required](../../../assets/deployment_security/login_support/msft_assignment_required.png){: style="width:50%"}
3. To add users and/or groups, go to *“Users and Groups”* and click *“Add user/group”*. 

With the above steps, only the users and groups listed here can access YData Fabric. For more information check Microsoft's official documentation
for ^^[Microsoft identy platform](https://learn.microsoft.com/en-us/entra/identity-platform/quickstart-register-app)^^ and 
^^[Microsoft Entra](https://learn.microsoft.com/en-us/entra/identity/enterprise-apps/configure-admin-consent-workflow)^^.


## AWS Cognito
1. Go to the ^^[Amazon Cognito console](https://console.aws.amazon.com/cognito/home)^^. If prompted, enter your *AWS credentials*.
2. Choose **User Pools**. Create a new *User Pool*.
3. For the *“Configure security requirements”*, *“Configure sign-up experience”* and *“Configure message delivery”* tabs are up to your choices
or leave as the default.
4. In the “**Integrate your app**” please set the attributes as the following:
    1. “**User Pool Name**” - a name of your choice
    2. Tick the “**Use the Cognito Hosted UI**” check box. 
    3. “**Domain type**”, you can use a cognito or a custom domain. 
    4. “**Initial app client**” choose “**Public client**” and set a “**App client name**”
    5. For “**Client secret**”, choose “**Generate a client secret**”
    6. In the “**Allowed callback URLs**”, set your callback URL with the platform endpoint with a suffix `*/dex/callback*`
        For the provided example:
    === "If you are using the **DNS Public Endpoint**"
    
        ![Google custom domain dns](../../../assets/deployment_security/login_support/cognito_public_dns.png){: style="width:60%"}
    
    === "Or, if you are using the **DNS Custom Domain**"

        ![Public dns](../../../assets/deployment_security/login_support/cognito_private_dns.png){: style="width:60%"}

    7. In the “**Advanced app client settings**” →  “**Authentication flows**” step, choose “**ALLOW_USER_PASSWORD_AUTH**”
    8. For the “**OpenID Connect scopes**” choose: “Email”, “OpenID” and “Profile”.
5. Review your settings, and **“Create User Pool”.**
6. Click your new user pool, go to the “**App integration**” tab and “**App clients and analytics”.**
7. Copy and save the **Client ID** and **Client secret**.
8. For the “**Issuer URL**”, get your URL by going to https://cognito-idp.[region].amazonaws.com/[user_pool_id]/.well-known/openid-configuration
And copy and save the *"issuer* URL.
9. Use these credentials as inputs for *YData Fabric*.

### Adding new users
1. Go to the Cognito service.
2. Click the YData platform Cognito user pool.
3. Go to the Users tab
4. Click **Create user**
5. Create the users:
![Cognito create users](../../../assets/deployment_security/login_support/cognito_create_users.png){: style="width:60%"}
6. The user will receive an e-mail with the temporary credentials. 

For more information check ^^[Amazon's Cognito official documentation on user pools](https://docs.aws.amazon.com/cognito/latest/developerguide/getting-started-user-pools.html)^
and ^^[user pool app client](https://docs.aws.amazon.com/cognito/latest/developerguide/user-pool-settings-client-apps.html)^^.

## Github
1. Go to the ^^[GitHub OAuth Application](https://github.com/settings/applications/new)^^ page. If prompted, enter your GitHub credentials.
2. For the “**Application Name**”, choose anything.
3. For the “**Homepage URL**” and “**Authorization callback URL**”, fill with the platform endpoint and  platform endpoint with a suffix
`*/dex/callback`* correspondingly*.*
For the provided example:
=== "If you are using the **DNS Public Endpoint**"
    
    ![Google custom domain dns](../../../assets/deployment_security/login_support/github_public_dns.png){: style="width:40%"}
    
=== "Or, if you are using the **DNS Custom Domain**"

    ![Public dns](../../../assets/deployment_security/login_support/github_custom_dns.png){: style="width:40%"}
4. Open your new APP and generate a new secret
5. Save the **Client ID** and **Client secret**
6. For the org, use your GitHub organization name.

Finally, use these credentials as inputs for to login **YData Fabric**. 
For more information check ^^[GitHub's official login documentation](https://docs.github.com/en/apps/oauth-apps/building-oauth-apps/creating-an-oauth-app)^^.




  
<|MERGE_RESOLUTION|>--- conflicted
+++ resolved
@@ -2,11 +2,7 @@
 
 **YData Fabric** offers a flexible and secure authentication system, allowing users to log in using a
 variety of trusted identity providers. This technical documentation provides a comprehensive guide to
-<<<<<<< HEAD
-configuring and managing login providers for **YData Fabric**, including Google, Microsoft, Amazon Cognito and Github.
-=======
 configuring and managing login providers for **YData Fabric**, including Google, Microsoft, and Amazon Cognito.
->>>>>>> 18625ac8
 By leveraging these providers, users can benefit from seamless and secure access to **YData Fabric**, ensuring a smooth and efficient user experience.
 
 ## Google
