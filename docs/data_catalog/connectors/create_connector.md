--- conflicted
+++ resolved
@@ -1,30 +1,23 @@
 # How to create a connector in Fabric's Data Catalog?
 
-:fontawesome-brands-youtube:{ .youtube } <a href="https://youtube.com/clip/UgkxVTrEn2jY8GL-wqSXX3PByuUH5Q81Usih?si=xdpQ4eTCo_SEcvxp"><u>How to create a connector to an RDBMS in Fabric?</u></a>
+:fontawesome-brands-youtube:{ .youtube } <a href="https://youtube.com/clip/UgkxVTrEn2jY8GL-wqSXX3PByuUH5Q81Usih?si=xdpQ4eTCo_SEcvxp"><u>How to create a connector to an RDBMS in Fabric?</u></a> 
 
 To create a connector in YData Fabric, select the "Connectors" page from the left side menu, as illustrated in the image below.
 
 ![Select Connectors from Homepage](../../assets/data_catalog/connectors/go_to_connector.png){: style="width:75%"}
 
-Click in *"Add Connector"* and a list of connector types to choose from will be shown to you.
+Click in *"Add Connector"* and a list of connector types to choose from will be shown to you. 
 
 ![Select AWS connector](../../assets/data_catalog/connectors/select_connector.png){: style="width:75%"}
 
-<<<<<<< HEAD
 For the purpose of this example we will be creating a connector to our AWS S3 storage. 
 The credentials/secrets to your storage will be requested. After adding them, you can *"Test connection"* 
 to ensure that all the details are correct. 
 A confirmation message, similar to the one shown in the image below, should appear in our screen, 
-=======
-For the purpose of this example we will be creating a connector to our AWS S3 storage.
-The credentials/secrets to your storage will be requested. After adding them, you can *"Test connection"*
-to ensure that all the details are correct.
-A confirmation message, similar to the one shown in the image below, should appear in our screen,
->>>>>>> f61a832f
-letting you know that you can now save your connector successfully!
+letting you know that you can now save your connector successfully! 
 
  ![Succesfully connection test](../../assets/data_catalog/connectors/successful_connection.png){: style="width:50%"} 
 
 **Congrats!** 🚀 You have now created your first **Connector**! You can now create different *Datasources*
 in your project's Data Catalog.
-Get ready for your journey of improved quality data for AI.+Get ready for your journey of improved quality data for AI.
