# Fabric coding environment

^^[**YData Fabric Labs**](https://ydata.ai/products/fabric)^^ are on-demand, cloud-based data development environments with automatically provisioned hardware (multiple infrastructure configurations,
including GPUs, are possible) and **full platform integration** via a Python interface (allowing access to Data Sources, Synthesizers,
and the Workspace’s shared files).

Wit Labs, you can create environment with the support to familiar IDEs like [**Visual Studio Code**](https://code.visualstudio.com/), [**Jupyter Lab](https://jupyterlab.readthedocs.io/en/stable/)**
and [**H20 Flow**](https://docs.h2o.ai/h2o/latest-stable/h2o-docs/flow.html), with support for both Python and R are included.

For Python specifically, pre-configured bundles including TensorFlow, PyTorch and/or the main popular data science libraries
are also available, jumpstarting data development. Additional libraries can be easily installed leveraging a simple *!pip install*

<p align="center"><img src="assets/labs/welcome_labs_creation.webp" alt="Welcome Labs" width="900"></p>

## Get started with your first lab

🧪 Follow this [step-by-step guided tutorial to create your first Lab](../get-started/create_lab.md).
<<<<<<< HEAD

## Tutorials & recipes

Leverage YData extensive collection of ^^[tutorials and recipes that you can find in YData Academy](https://github.com/ydataai/academy)^^. Quickstart or accelerate your data developments
with recipes and tutorial use-cases.
=======
>>>>>>> a45d568f

<|MERGE_RESOLUTION|>--- conflicted
+++ resolved
@@ -15,12 +15,9 @@
 ## Get started with your first lab
 
 🧪 Follow this [step-by-step guided tutorial to create your first Lab](../get-started/create_lab.md).
-<<<<<<< HEAD
 
 ## Tutorials & recipes
 
 Leverage YData extensive collection of ^^[tutorials and recipes that you can find in YData Academy](https://github.com/ydataai/academy)^^. Quickstart or accelerate your data developments
 with recipes and tutorial use-cases.
-=======
->>>>>>> a45d568f
 
