--- conflicted
+++ resolved
@@ -5,40 +5,6 @@
 dev_addr: 0.0.0.0:1235
 site_dir: "static/docs"
 nav:
-<<<<<<< HEAD
-  - Getting Started:
-    - 'index.md'
-    - What is Fabric?: 'index.md'
-    - Quickstart: 'getting_started/quickstart.md'
-  - SDK:
-    - 'sdk/index.md'
-    - Overview: 'sdk/index.md'
-    - Installation: 'sdk/installation.md'
-    - Quickstart: 'sdk/quickstart.md'
-  - Examples:
-      - Generate Tabular Data: "examples/synthesize_tabular_data.md"
-      - Generate Time-Series Data: "examples/synthesize_timeseries_data.md"
-      - Anonymization: "examples/synthesize_with_anonymization.md"
-      - Privacy Level: "examples/synthesize_with_privacy_control.md"
-      - Conditional Sampling: "examples/synthesize_with_conditional_sampling.md"
-  - Components:
-      - Connectors:
-        - "modules/connectors.md"
-  - Reference:
-    - Changelog: 'reference/changelog.md'
-    - API:
-        - Client: 'reference/api/common/client.md'
-        - Connectors:
-            - 'Connector': 'reference/api/connectors/connector.md'
-        - DataSources:
-            - 'DataSource': 'reference/api/datasources/datasource.md'
-            - 'Metadata': 'reference/api/datasources/metadata.md'
-        - Synthesizers:
-            - Synthesizer: 'reference/api/synthesizers/base.md'
-            - Regular: 'reference/api/synthesizers/regular.md'
-            - TimeSeries: 'reference/api/synthesizers/timeseries.md'
-        - Types: 'reference/api/common/types.md'
-=======
   - Welcome: 'index.md'
   - Get started with Fabric: "get-started/fabric_community.md"
   - SDK:
@@ -68,7 +34,6 @@
                   - TimeSeries: 'sdk/reference/api/synthesizers/timeseries.md'
               - Types: 'sdk/reference/api/common/types.md'
 
->>>>>>> 5e2b8977
 theme:
   name: material
   language: en
