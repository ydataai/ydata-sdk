--- conflicted
+++ resolved
@@ -6,20 +6,6 @@
 site_dir: "static/docs"
 nav:
   - Welcome: 'index.md'
-<<<<<<< HEAD
-  - Get started with Fabric: "get-started/fabric_community.md"
-  - Synthetic Data:
-      - "synthetic_data/index.md"
-      - Single Table:
-          "synthetic_data/single_table/index.md"
-      - Time-Series:
-          "synthetic_data/timeseries/index.md"
-      - Relational databases:
-          "synthetic_data/relational_database/index.md"
-      - Synthetic data evaluation:
-        - Profiling compare: "synthetic_data/synthetic_data_quality/compare_profiling.md"
-        - PDF report: "synthetic_data/synthetic_data_quality/report_pdf.md"
-=======
   - Get started with Fabric:
       - "get-started/index.md"
       - Quickstart:
@@ -48,7 +34,6 @@
         - 'integrations/databricks/overview.md'
         - Connectors for Delta Lake & Unity Catalog: 'integrations/databricks/integration_connectors_catalog.md'
         - YData SDK in Databricks notebooks: 'integrations/databricks/integration_with_sdk.md'
->>>>>>> 8bb36970
   - SDK:
       - Overview: "sdk/index.md"
       - Installation: 'sdk/installation.md'
